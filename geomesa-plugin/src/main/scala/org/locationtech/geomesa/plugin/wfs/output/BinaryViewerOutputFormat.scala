--- conflicted
+++ resolved
@@ -20,10 +20,7 @@
 import javax.xml.namespace.QName
 
 import com.typesafe.scalalogging.slf4j.Logging
-<<<<<<< HEAD
-=======
 import com.vividsolutions.jts.geom.LineString
->>>>>>> 37321a81
 import net.opengis.wfs.{GetFeatureType => GetFeatureTypeV1, QueryType => QueryTypeV1}
 import net.opengis.wfs20.{GetFeatureType => GetFeatureTypeV2, QueryType => QueryTypeV2}
 import org.geoserver.config.GeoServer
@@ -81,11 +78,7 @@
     val trackId = Option(request.getFormatOptions.get(TRACK_ID_FIELD).asInstanceOf[String])
     val label = Option(request.getFormatOptions.get(LABEL_FIELD).asInstanceOf[String])
     // check for explicit dtg field in request, or use schema default dtg
-<<<<<<< HEAD
-    val dtgField = Option(request.getFormatOptions.get(DATE_FIELD).asInstanceOf[String])
-=======
     val dtg = Option(request.getFormatOptions.get(DATE_FIELD).asInstanceOf[String])
->>>>>>> 37321a81
         .orElse(getDateField(getFeature)).getOrElse("dtg")
     // depending on srs requested and wfs versions, axis order can be flipped
     val axisOrder = checkAxisOrder(getFeature)
@@ -93,15 +86,10 @@
     val bos = new BufferedOutputStream(output)
 
     featureCollections.getFeatures.zip(request.getQueries).foreach { case (fc, query) =>
-<<<<<<< HEAD
-      val sfc = fc.asInstanceOf[SimpleFeatureCollection]
-      BinaryOutputEncoder.encodeFeatureCollection(sfc, bos, dtgField, trackIdField, labelField, None, axisOrder)
-=======
       // line strings can't be sorted by point as part of the query, so we have to re-sort them
       val sort = fc.getSchema.getGeometryDescriptor.getType.getBinding == classOf[LineString]
       val sfc = fc.asInstanceOf[SimpleFeatureCollection]
       BinaryOutputEncoder.encodeFeatureCollection(sfc, bos, dtg, trackId, label, None, axisOrder, sort)
->>>>>>> 37321a81
       bos.flush()
     }
     // none of the implementations in geoserver call 'close' on the output stream
