/*
 * Copyright 2014 Commonwealth Computer Research, Inc.
 *
 * Licensed under the Apache License, Version 2.0 (the "License");
 * you may not use this file except in compliance with the License.
 * You may obtain a copy of the License at
 *
 * http://www.apache.org/licenses/LICENSE-2.0
 *
 * Unless required by applicable law or agreed to in writing, software
 * distributed under the License is distributed on an "AS IS" BASIS,
 * WITHOUT WARRANTIES OR CONDITIONS OF ANY KIND, either express or implied.
 * See the License for the specific language governing permissions and
 * limitations under the License.
 */

package org.locationtech.geomesa.core.csv

import java.lang.{Integer => jInt, Double => jDouble}

import org.joda.time.DateTime
import org.junit.runner.RunWith
import org.locationtech.geomesa.core.csv.DMS.North
import org.locationtech.geomesa.core.csv.CSVParser._
import org.locationtech.geomesa.utils.text.WKTUtils
import org.specs2.mutable.Specification
import org.specs2.runner.JUnitRunner

import scala.util.Success

@RunWith(classOf[JUnitRunner])
class CSVParserTest extends Specification {

<<<<<<< HEAD
  val i = 1
  val d = 1.0
  val dms = DMS(38,4,31.17,North)
  val time = new DateTime
  val pointStr = "POINT(0.0 0.0)"
  val dmsPtStr = "38:04:31.17N -78:29:42.32E"
  val dmsPtX = -78.495089
  val dmsPtY =  38.075325
  val s = "argle"

  val eps = 0.000001

  "CSVParser" should {
    "parse ints" in {
      IntParser.parse(i.toString) must beASuccessfulTry(new jInt(i))
    }
    "parse doubles" in {
      DoubleParser.parse(d.toString) must beASuccessfulTry(new jDouble(d))
    }
    "parse doubles in DMS" in {
      DoubleParser.parse(dms.toString) must beASuccessfulTry(new jDouble(dms.toDouble))
    }
    "parse times"   in {
=======
  "CSVParser" should {
    "parse ints" in {
      val i = 1
      IntParser.parse(i.toString) must beASuccessfulTry(new jInt(i))
    }
    "fail to parse invalid ints" in {
      IntParser.parse("not valid") must beAFailedTry
    }
    "parse doubles" in {
      val d = 1.0
      DoubleParser.parse(d.toString) must beASuccessfulTry(new jDouble(d))
    }
    "parse doubles in DMS" in {
      val dms = DMS(38,4,31.17,North)
      DoubleParser.parse(dms.toString) must beASuccessfulTry(new jDouble(dms.toDouble))
    }
    "fail to parse invalid doubles" in {
      DoubleParser.parse("not valid") must beAFailedTry
    }
    "parse times" in {
      val time = new DateTime
>>>>>>> bb75502f
      TimeParser.timeFormats.forall(f =>
        TimeParser.parse(f.print(time)).map(_.getTime / 1000) must beASuccessfulTry(time.getMillis / 1000)
      )
    }
<<<<<<< HEAD
    "parse points"  in {
      PointParser.parse(pointStr) must beASuccessfulTry(WKTUtils.read(pointStr))
    }
    "parse points in DMS" in {
=======
    "fail to parse invalid times" in {
      TimeParser.parse("not valid") must beAFailedTry
    }
    "parse points"  in {
      val pointStr = "POINT(0.0 0.0)"
      PointParser.parse(pointStr) must beASuccessfulTry(WKTUtils.read(pointStr))
    }
    "parse points in DMS" in {
      val dmsPtStr = "38:04:31.17N -78:29:42.32E"
      val dmsPtX = -78.495089
      val dmsPtY =  38.075325
      val eps = 0.000001
>>>>>>> bb75502f
      val Success(resultPt) = PointParser.parse(dmsPtStr)
      math.abs(resultPt.getX - dmsPtX) must beLessThan(eps)
      math.abs(resultPt.getY - dmsPtY) must beLessThan(eps)
    }
<<<<<<< HEAD
=======
    "fail to parse invalid points" in {
      PointParser.parse("not valid") must beAFailedTry
    }
>>>>>>> bb75502f
    "parse LineStrings"  in {
      val wkt = "LINESTRING(0 2, 2 0, 8 6)"
      val geom = WKTUtils.read(wkt)
      LineStringParser.parse(wkt) must beASuccessfulTry(geom)
    }
<<<<<<< HEAD
=======
    "fail to parse invalid LineStrings" in {
      LineStringParser.parse("POINT(0.0 0.0)") must beAFailedTry
    }
>>>>>>> bb75502f
    "parse Polygons"  in {
      val wkt = "POLYGON((20 10, 30 0, 40 10, 30 20, 20 10))"
      val geom = WKTUtils.read(wkt)
      PolygonParser.parse(wkt) must beASuccessfulTry(geom)
    }
<<<<<<< HEAD
=======
    "fail to parse invalid Polygons" in {
      PolygonParser.parse("POINT(0.0 0.0)") must beAFailedTry
    }
>>>>>>> bb75502f
    "parse MultiLineStrings"  in {
      val wkt = "MULTILINESTRING((0 2, 2 0, 8 6),(0 2, 2 0, 8 6))"
      val geom = WKTUtils.read(wkt)
      MultiLineStringParser.parse(wkt) must beASuccessfulTry(geom)
    }
<<<<<<< HEAD
=======
    "fail to parse invalid MultiLineStrings" in {
      MultiLineStringParser.parse("POINT(0.0 0.0)") must beAFailedTry
    }
>>>>>>> bb75502f
    "parse MultiPoints"  in {
      val wkt = "MULTIPOINT(0 0, 2 2)"
      val geom = WKTUtils.read(wkt)
      MultiPointParser.parse(wkt) must beASuccessfulTry(geom)
    }
<<<<<<< HEAD
=======
    "fail to parse invalid MultiPoints" in {
      MultiPointParser.parse("POINT(0.0 0.0)") must beAFailedTry
    }
>>>>>>> bb75502f
    "parse MultiPolygons"  in {
      val wkt = "MULTIPOLYGON(((-1 0, 0 1, 1 0, 0 -1, -1 0)), ((-2 6, 1 6, 1 3, -2 3, -2 6)), ((-1 5, 2 5, 2 2, -1 2, -1 5)))"
      val geom = WKTUtils.read(wkt)
      MultiPolygonParser.parse(wkt) must beASuccessfulTry(geom)
    }
<<<<<<< HEAD
    "parse Geometries"  in {
      val wkt = "POINT(1 1)"
      val geom = WKTUtils.read(wkt)
      GeometryParser.parse(wkt) must beASuccessfulTry(geom)
    }
    "parse strings" in {
=======
    "fail to parse invalid MultiPolygons" in {
      MultiPolygonParser.parse("POINT(0.0 0.0)") must beAFailedTry
    }
    "parse Geometries"  in {
      val ptWkt = "POINT(1 1)"
      val pt = WKTUtils.read(ptWkt)
      GeometryParser.parse(ptWkt) must beASuccessfulTry(pt)
      val lineWkt = "LINESTRING(0 2, 2 0, 8 6)"
      val line = WKTUtils.read(lineWkt)
      GeometryParser.parse(lineWkt) must beASuccessfulTry(line)
    }
    "fail to parse invalid Geometries" in {
      GeometryParser.parse("not valid") must beAFailedTry
    }
    "parse strings" in {
      val s = "argle"
>>>>>>> bb75502f
      StringParser.parse(s) must beASuccessfulTry(s)
    }
  }
}<|MERGE_RESOLUTION|>--- conflicted
+++ resolved
@@ -31,31 +31,6 @@
 @RunWith(classOf[JUnitRunner])
 class CSVParserTest extends Specification {
 
-<<<<<<< HEAD
-  val i = 1
-  val d = 1.0
-  val dms = DMS(38,4,31.17,North)
-  val time = new DateTime
-  val pointStr = "POINT(0.0 0.0)"
-  val dmsPtStr = "38:04:31.17N -78:29:42.32E"
-  val dmsPtX = -78.495089
-  val dmsPtY =  38.075325
-  val s = "argle"
-
-  val eps = 0.000001
-
-  "CSVParser" should {
-    "parse ints" in {
-      IntParser.parse(i.toString) must beASuccessfulTry(new jInt(i))
-    }
-    "parse doubles" in {
-      DoubleParser.parse(d.toString) must beASuccessfulTry(new jDouble(d))
-    }
-    "parse doubles in DMS" in {
-      DoubleParser.parse(dms.toString) must beASuccessfulTry(new jDouble(dms.toDouble))
-    }
-    "parse times"   in {
-=======
   "CSVParser" should {
     "parse ints" in {
       val i = 1
@@ -77,17 +52,10 @@
     }
     "parse times" in {
       val time = new DateTime
->>>>>>> bb75502f
       TimeParser.timeFormats.forall(f =>
         TimeParser.parse(f.print(time)).map(_.getTime / 1000) must beASuccessfulTry(time.getMillis / 1000)
       )
     }
-<<<<<<< HEAD
-    "parse points"  in {
-      PointParser.parse(pointStr) must beASuccessfulTry(WKTUtils.read(pointStr))
-    }
-    "parse points in DMS" in {
-=======
     "fail to parse invalid times" in {
       TimeParser.parse("not valid") must beAFailedTry
     }
@@ -100,74 +68,50 @@
       val dmsPtX = -78.495089
       val dmsPtY =  38.075325
       val eps = 0.000001
->>>>>>> bb75502f
       val Success(resultPt) = PointParser.parse(dmsPtStr)
       math.abs(resultPt.getX - dmsPtX) must beLessThan(eps)
       math.abs(resultPt.getY - dmsPtY) must beLessThan(eps)
     }
-<<<<<<< HEAD
-=======
     "fail to parse invalid points" in {
       PointParser.parse("not valid") must beAFailedTry
     }
->>>>>>> bb75502f
     "parse LineStrings"  in {
       val wkt = "LINESTRING(0 2, 2 0, 8 6)"
       val geom = WKTUtils.read(wkt)
       LineStringParser.parse(wkt) must beASuccessfulTry(geom)
     }
-<<<<<<< HEAD
-=======
     "fail to parse invalid LineStrings" in {
       LineStringParser.parse("POINT(0.0 0.0)") must beAFailedTry
     }
->>>>>>> bb75502f
     "parse Polygons"  in {
       val wkt = "POLYGON((20 10, 30 0, 40 10, 30 20, 20 10))"
       val geom = WKTUtils.read(wkt)
       PolygonParser.parse(wkt) must beASuccessfulTry(geom)
     }
-<<<<<<< HEAD
-=======
     "fail to parse invalid Polygons" in {
       PolygonParser.parse("POINT(0.0 0.0)") must beAFailedTry
     }
->>>>>>> bb75502f
     "parse MultiLineStrings"  in {
       val wkt = "MULTILINESTRING((0 2, 2 0, 8 6),(0 2, 2 0, 8 6))"
       val geom = WKTUtils.read(wkt)
       MultiLineStringParser.parse(wkt) must beASuccessfulTry(geom)
     }
-<<<<<<< HEAD
-=======
     "fail to parse invalid MultiLineStrings" in {
       MultiLineStringParser.parse("POINT(0.0 0.0)") must beAFailedTry
     }
->>>>>>> bb75502f
     "parse MultiPoints"  in {
       val wkt = "MULTIPOINT(0 0, 2 2)"
       val geom = WKTUtils.read(wkt)
       MultiPointParser.parse(wkt) must beASuccessfulTry(geom)
     }
-<<<<<<< HEAD
-=======
     "fail to parse invalid MultiPoints" in {
       MultiPointParser.parse("POINT(0.0 0.0)") must beAFailedTry
     }
->>>>>>> bb75502f
     "parse MultiPolygons"  in {
       val wkt = "MULTIPOLYGON(((-1 0, 0 1, 1 0, 0 -1, -1 0)), ((-2 6, 1 6, 1 3, -2 3, -2 6)), ((-1 5, 2 5, 2 2, -1 2, -1 5)))"
       val geom = WKTUtils.read(wkt)
       MultiPolygonParser.parse(wkt) must beASuccessfulTry(geom)
     }
-<<<<<<< HEAD
-    "parse Geometries"  in {
-      val wkt = "POINT(1 1)"
-      val geom = WKTUtils.read(wkt)
-      GeometryParser.parse(wkt) must beASuccessfulTry(geom)
-    }
-    "parse strings" in {
-=======
     "fail to parse invalid MultiPolygons" in {
       MultiPolygonParser.parse("POINT(0.0 0.0)") must beAFailedTry
     }
@@ -184,7 +128,6 @@
     }
     "parse strings" in {
       val s = "argle"
->>>>>>> bb75502f
       StringParser.parse(s) must beASuccessfulTry(s)
     }
   }
